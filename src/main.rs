mod app;
mod config;
mod event;
mod gist;
mod ui;

use crate::event::Key;
use anyhow::Result;
use app::{App, AppMode, VimCommand, VimCommandBarResult, WorkItem};
use backtrace::Backtrace;
use clap::App as ClapApp;
use config::ClientConfig;
use std::error::Error;
use std::str::SplitWhitespace;
use uuid::Uuid;

use crossterm::{
    event::{DisableMouseCapture, EnableMouseCapture},
    execute,
    style::Print,
    terminal::{
        disable_raw_mode, enable_raw_mode, EnterAlternateScreen,
        LeaveAlternateScreen,
    },
};
use std::{
    io::{self, stdout, Write},
    panic::{self, PanicInfo},
};
use tui::{
    backend::{Backend, CrosstermBackend},
    Terminal,
};
extern crate serde_json;

fn close_application() -> Result<()> {
    disable_raw_mode()?;
    let mut stdout = io::stdout();
    execute!(stdout, LeaveAlternateScreen, DisableMouseCapture)?;
    Ok(())
}

pub fn on_down_press_handler<T>(
    selection_data: &[T],
    selection_index: Option<usize>,
) -> usize {
    match selection_index {
        Some(selection_index) => {
            if !selection_data.is_empty() {
                let next_index = selection_index + 1;
                if next_index > selection_data.len() - 1 {
                    return 0;
                } else {
                    return next_index;
                }
            }
            0
        }
        None => 0,
    }
}

pub fn on_up_press_handler<T>(
    selection_data: &[T],
    selection_index: Option<usize>,
) -> usize {
    match selection_index {
        Some(selection_index) => {
            if !selection_data.is_empty() {
                if selection_index > 0 {
                    return selection_index - 1;
                } else {
                    return selection_data.len() - 1;
                }
            }
            0
        }
        None => 0,
    }
}

fn panic_hook(info: &PanicInfo<'_>) {
    if cfg!(debug_assertions) {
        let location = info.location().unwrap();

        let msg = match info.payload().downcast_ref::<&'static str>() {
            Some(s) => *s,
            None => match info.payload().downcast_ref::<String>() {
                Some(s) => &s[..],
                None => "Box<Any>",
            },
        };

        let stacktrace: String =
            format!("{:?}", Backtrace::new()).replace('\n', "\n\r");

        disable_raw_mode().unwrap();
        execute!(
            io::stdout(),
            LeaveAlternateScreen,
            Print(format!(
                "thread '<unnamed>' panicked at '{}', {}\n\r{}",
                msg, location, stacktrace
            )),
            DisableMouseCapture
        )
        .unwrap();
    }
}

#[tokio::main]
async fn main() -> Result<(), Box<dyn Error>> {
    panic::set_hook(Box::new(|info| {
        panic_hook(info);
    }));

    ClapApp::new(env!("CARGO_PKG_NAME"))
        .version(env!("CARGO_PKG_VERSION"))
        .author(env!("CARGO_PKG_AUTHORS"))
        .about(env!("CARGO_PKG_DESCRIPTION"))
        .usage("Press `?` while running the app to see keybindings")
        .after_help(
            "Your Github Gist ID and Client Secret are stored in $HOME/.config/barnacle/client.yml",
        )
        .get_matches();

    let mut client_config = ClientConfig::new();
    client_config.load_config()?;

    let mut stdout = stdout();
    execute!(stdout, EnterAlternateScreen, EnableMouseCapture)?;
    enable_raw_mode()?;

    let backend = CrosstermBackend::new(stdout);
    let mut terminal = Terminal::new(backend)?;
    terminal.hide_cursor()?;

    let events = event::Events::new();

    let mut app = App::new();
    app.client_config = client_config;

    app.init().await;
    app.sync().await;

    terminal.clear()?;

    loop {
        if let Ok(size) = terminal.backend().size() {
            app.size = size;
        };

        terminal.draw(|mut f| {
            ui::draw_core_layout(&mut f, &app);
        })?;

        match app.mode {
            AppMode::Global => match terminal.hide_cursor() {
                Ok(_r) => {}
                Err(_e) => {}
            },
            _ => match terminal.show_cursor() {
                Ok(_r) => {}
                Err(_e) => {}
            },
        };

        let cursor_offset = if app.size.height > ui::SMALL_TERMINAL_HEIGHT {
            2
        } else {
            1
        };

        let hieght = terminal.get_frame().size().height;

        // Put the cursor back inside the input box
        terminal.set_cursor(
            cursor_offset + app.get_cursor_position(),
            hieght - 3,
        )?;

        io::stdout().flush().ok();

        let mut current_view = app.get_view();
        current_view.sort_by(|a, b| a.status.partial_cmp(&b.status).unwrap());

        match events.next()? {
            event::Event::Input(key) => {
                if key == Key::Ctrl('d') {
                    close_application()?;
                    break;
                }

                if key == Key::Ctrl('c') || key == Key::Esc {
                    app.insert_bar.clear();
                    app.command_bar.clear();
                    app.mode = AppMode::Global;
                    terminal.hide_cursor()?;
                    app.selected_index = 0;
                }

                match app.mode {
                    AppMode::Global => {
                        match key {
                            Key::Char('s') => {
                                if let Some(w) =
                                    current_view.get_mut(app.selected_index)
                                {
                                    app.start_task(&w.id.as_ref().unwrap())
                                }
                            }
                            Key::Char('x') => {
                                app.fix_all_work_items();
                            }
                            Key::Char('f') => {
                                if let Some(w) =
                                    current_view.get_mut(app.selected_index)
                                {
                                    app.finish_task(&w.id.as_ref().unwrap())
                                }
                            }
                            Key::Char('w') => {
                                if let Some(w) =
                                    current_view.get_mut(app.selected_index)
                                {
                                    app.wont_task(&w.id.as_ref().unwrap())
                                }
                            }
<<<<<<< HEAD
                            Key::Char('d') => {
                                if let Some(w) =
                                    current_view.get_mut(app.selected_index)
                                {
                                    app.remove_task(&w.id.as_ref().unwrap())
                                }
                            }
                            Key::Char('p') => {
                                if app.register.is_some() {
                                    app.add_task(app.register.as_ref().unwrap().clone());
                                }
=======
                            Key::Char('r') => {
                                app.sync().await;
>>>>>>> f6cb3ad9
                            }
                            Key::Char('i') => app.mode = AppMode::Insert,
                            Key::Char(':') => {
                                app.mode = AppMode::Command;
                                app.command_bar.handle_input(key);
                            }
                            Key::Up | Key::Char('k') => {
                                let next_index = on_up_press_handler(
                                    &app.tasks,
                                    Some(app.selected_index),
                                );
                                app.selected_index = next_index;
                            }
                            Key::Down | Key::Char('j') => {
                                let next_index = on_down_press_handler(
                                    &app.tasks,
                                    Some(app.selected_index),
                                );
                                app.selected_index = next_index;
                            }
                            _ => {}
                        };
                    }
                    AppMode::Insert => match app.insert_bar.handle_input(key) {
                        VimCommandBarResult::Finished(task) => {
                            let mut work_item = WorkItem::new();
                            work_item.content = Some(task);
                            app.add_task(work_item);
                        }
                        VimCommandBarResult::Aborted => {
                            app.mode = AppMode::Global
                        }
                        _ => {}
                    },
                    AppMode::Command => {
                        match app.command_bar.handle_input(key) {
                            VimCommandBarResult::Finished(cmd) => {
                                let c = VimCommand::from(cmd);
                                match c {
                                    VimCommand::Quit => {
                                        close_application()?;
                                        break;
                                    }
                                    VimCommand::ProjectSaveAndQuit => {
                                        app.save_project(true, false);
                                        close_application()?;
                                        break;
                                    }
                                    VimCommand::ProjectSave => {
                                        app.save_project(false, false);
                                    }
                                    VimCommand::TaskRename(index, content) => {
                                        if let Some(w) =
                                            current_view.get_mut(index)
                                        {
                                            app.update_work_item_text(
                                                &w.id.as_ref().unwrap(),
                                                &content,
                                            );
                                        }
                                    }
                                    VimCommand::TaskDelete(index) => {
                                        if let Some(w) =
                                            current_view.get_mut(index)
                                        {
                                            app.remove_task(
                                                &w.id.as_ref().unwrap(),
                                            )
                                        }
                                    }
                                    VimCommand::ProjectNew(name) => {
                                        app.new_project(&String::from(name))
                                            .await;
                                    }
                                    VimCommand::ProjectOpen(name) => {
                                        app.select_project(&String::from(name)).await;
                                        app.sync().await;
                                    }
                                    _ => {}
                                };
                                app.mode = AppMode::Global
                            }
                            VimCommandBarResult::Aborted => {
                                app.mode = AppMode::Global
                            }
                            _ => {}
                        }
                    }
                };
            }
            event::Event::Tick => {
                // we need to do somet stuff herer ?
            }
        }
    }

    Ok(())
}<|MERGE_RESOLUTION|>--- conflicted
+++ resolved
@@ -226,7 +226,6 @@
                                     app.wont_task(&w.id.as_ref().unwrap())
                                 }
                             }
-<<<<<<< HEAD
                             Key::Char('d') => {
                                 if let Some(w) =
                                     current_view.get_mut(app.selected_index)
@@ -237,11 +236,9 @@
                             Key::Char('p') => {
                                 if app.register.is_some() {
                                     app.add_task(app.register.as_ref().unwrap().clone());
-                                }
-=======
+                            }
                             Key::Char('r') => {
                                 app.sync().await;
->>>>>>> f6cb3ad9
                             }
                             Key::Char('i') => app.mode = AppMode::Insert,
                             Key::Char(':') => {
